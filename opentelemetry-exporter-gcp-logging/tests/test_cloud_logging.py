--- conflicted
+++ resolved
@@ -28,12 +28,6 @@
 import re
 from typing import List
 
-<<<<<<< HEAD
-=======
-import re
-from typing import List
-
->>>>>>> 56c33797
 from fixtures.cloud_logging_fake import CloudLoggingFake, WriteLogEntriesCall
 from google.cloud.logging_v2.services.logging_service_v2 import (
     LoggingServiceV2Client,
@@ -44,10 +38,7 @@
 from opentelemetry.sdk._logs._internal import LogRecord
 from opentelemetry.sdk.resources import Resource
 from opentelemetry.sdk.util.instrumentation import InstrumentationScope
-<<<<<<< HEAD
 from google.auth.credentials import AnonymousCredentials
-=======
->>>>>>> 56c33797
 
 PROJECT_ID = "fakeproject"
 
@@ -59,11 +50,7 @@
 
 
 def test_invalid_otlp_entries_raise_warnings(caplog) -> None:
-<<<<<<< HEAD
     client = LoggingServiceV2Client(credentials=AnonymousCredentials())
-=======
-    client = LoggingServiceV2Client()
->>>>>>> 56c33797
     no_default_logname = CloudLoggingExporter(
         project_id=PROJECT_ID, client=client
     )
@@ -74,11 +61,13 @@
         [
             LogData(
                 log_record=log_record,
+                log_record=log_record,
                 instrumentation_scope=InstrumentationScope("test"),
             )
         ]
     )
     assert len(caplog.records) == 1
+    assert "exceeds Cloud Logging's maximum limit of 256000.\n" in caplog.text
     assert "exceeds Cloud Logging's maximum limit of 256000.\n" in caplog.text
 
 
@@ -96,11 +85,18 @@
             "gen_ai.system": "openai",
             "event.name": "gen_ai.system.message",
         },
+        attributes={
+            "gen_ai.system": "openai",
+            "event.name": "gen_ai.system.message",
+        },
         body={
             "kvlistValue": {
                 "values": [
                     {
                         "key": "content",
+                        "value": {
+                            "stringValue": "You're a helpful assistant."
+                        },
                         "value": {
                             "stringValue": "You're a helpful assistant."
                         },
@@ -116,6 +112,8 @@
         LogData(
             log_record=log_record,
             instrumentation_scope=InstrumentationScope("test"),
+            log_record=log_record,
+            instrumentation_scope=InstrumentationScope("test"),
         )
     ]
     cloudloggingfake.exporter.export(log_data)
