# Copyright 2024 Google LLC
#
# Licensed under the Apache License, Version 2.0 (the "License");
# you may not use this file except in compliance with the License.
# You may obtain a copy of the License at
#
#     http://www.apache.org/licenses/LICENSE-2.0
#
# Unless required by applicable law or agreed to in writing, software
# distributed under the License is distributed on an "AS IS" BASIS,
# WITHOUT WARRANTIES OR CONDITIONS OF ANY KIND, either express or implied.
# See the License for the specific language governing permissions and
# limitations under the License.

<<<<<<< HEAD
from opentelemetry import trace
=======
import os

from opentelemetry import _events as events
from opentelemetry import _logs as logs
from opentelemetry import metrics, trace
from opentelemetry.exporter.otlp.proto.http._log_exporter import OTLPLogExporter
from opentelemetry.exporter.otlp.proto.http.metric_exporter import OTLPMetricExporter
>>>>>>> f255be91
from opentelemetry.exporter.otlp.proto.http.trace_exporter import OTLPSpanExporter
from opentelemetry.sdk._events import EventLoggerProvider
from opentelemetry.sdk._logs import LoggerProvider
from opentelemetry.sdk._logs.export import BatchLogRecordProcessor
from opentelemetry.sdk.metrics import MeterProvider
from opentelemetry.sdk.metrics.export import PeriodicExportingMetricReader
from opentelemetry.sdk.resources import SERVICE_INSTANCE_ID, Resource
from opentelemetry.sdk.trace import TracerProvider
from opentelemetry.sdk.trace.export import BatchSpanProcessor

<<<<<<< HEAD
from opentelemetry import metrics
from opentelemetry.exporter.otlp.proto.http.metric_exporter import OTLPMetricExporter
from opentelemetry.sdk.metrics import MeterProvider
from opentelemetry.sdk.metrics.export import PeriodicExportingMetricReader
from opentelemetry.resourcedetector.gcp_resource_detector import GoogleCloudResourceDetector

# [START opentelemetry_instrumentation_setup_opentelemetry]
resource = GoogleCloudResourceDetector().detect()

traceProvider = TracerProvider(resource=resource)
processor = BatchSpanProcessor(OTLPSpanExporter())
traceProvider.add_span_processor(processor)
trace.set_tracer_provider(traceProvider)

reader = PeriodicExportingMetricReader(
    OTLPMetricExporter()
)
meterProvider = MeterProvider(metric_readers=[reader], resource=resource)
metrics.set_meter_provider(meterProvider)
=======

# [START opentelemetry_instrumentation_setup_opentelemetry]
def setup_opentelemetry() -> None:
    resource = Resource.create(
        attributes={
            # Use the PID as the service.instance.id to avoid duplicate timeseries
            # from different Gunicorn worker processes.
            SERVICE_INSTANCE_ID: f"worker-{os.getpid()}",
        }
    )

    # Set up OpenTelemetry Python SDK
    tracer_provider = TracerProvider(resource=resource)
    tracer_provider.add_span_processor(BatchSpanProcessor(OTLPSpanExporter()))
    trace.set_tracer_provider(tracer_provider)

    logger_provider = LoggerProvider(resource=resource)
    logger_provider.add_log_record_processor(BatchLogRecordProcessor(OTLPLogExporter()))
    logs.set_logger_provider(logger_provider)

    event_logger_provider = EventLoggerProvider(logger_provider)
    events.set_event_logger_provider(event_logger_provider)

    reader = PeriodicExportingMetricReader(OTLPMetricExporter())
    meter_provider = MeterProvider(metric_readers=[reader], resource=resource)
    metrics.set_meter_provider(meter_provider)


>>>>>>> f255be91
# [END opentelemetry_instrumentation_setup_opentelemetry]<|MERGE_RESOLUTION|>--- conflicted
+++ resolved
@@ -12,19 +12,13 @@
 # See the License for the specific language governing permissions and
 # limitations under the License.
 
-<<<<<<< HEAD
-from opentelemetry import trace
-=======
 import os
 
-from opentelemetry import _events as events
 from opentelemetry import _logs as logs
 from opentelemetry import metrics, trace
 from opentelemetry.exporter.otlp.proto.http._log_exporter import OTLPLogExporter
 from opentelemetry.exporter.otlp.proto.http.metric_exporter import OTLPMetricExporter
->>>>>>> f255be91
 from opentelemetry.exporter.otlp.proto.http.trace_exporter import OTLPSpanExporter
-from opentelemetry.sdk._events import EventLoggerProvider
 from opentelemetry.sdk._logs import LoggerProvider
 from opentelemetry.sdk._logs.export import BatchLogRecordProcessor
 from opentelemetry.sdk.metrics import MeterProvider
@@ -33,37 +27,18 @@
 from opentelemetry.sdk.trace import TracerProvider
 from opentelemetry.sdk.trace.export import BatchSpanProcessor
 
-<<<<<<< HEAD
-from opentelemetry import metrics
-from opentelemetry.exporter.otlp.proto.http.metric_exporter import OTLPMetricExporter
-from opentelemetry.sdk.metrics import MeterProvider
-from opentelemetry.sdk.metrics.export import PeriodicExportingMetricReader
 from opentelemetry.resourcedetector.gcp_resource_detector import GoogleCloudResourceDetector
 
 # [START opentelemetry_instrumentation_setup_opentelemetry]
-resource = GoogleCloudResourceDetector().detect()
-
-traceProvider = TracerProvider(resource=resource)
-processor = BatchSpanProcessor(OTLPSpanExporter())
-traceProvider.add_span_processor(processor)
-trace.set_tracer_provider(traceProvider)
-
-reader = PeriodicExportingMetricReader(
-    OTLPMetricExporter()
-)
-meterProvider = MeterProvider(metric_readers=[reader], resource=resource)
-metrics.set_meter_provider(meterProvider)
-=======
-
-# [START opentelemetry_instrumentation_setup_opentelemetry]
 def setup_opentelemetry() -> None:
-    resource = Resource.create(
-        attributes={
-            # Use the PID as the service.instance.id to avoid duplicate timeseries
-            # from different Gunicorn worker processes.
-            SERVICE_INSTANCE_ID: f"worker-{os.getpid()}",
-        }
-    )
+    # resource = Resource.create(
+    #     attributes={
+    #         # Use the PID as the service.instance.id to avoid duplicate timeseries
+    #         # from different Gunicorn worker processes.
+    #         SERVICE_INSTANCE_ID: f"worker-{os.getpid()}",
+    #     }
+    # ) 
+    resource = GoogleCloudResourceDetector().detect()
 
     # Set up OpenTelemetry Python SDK
     tracer_provider = TracerProvider(resource=resource)
@@ -74,13 +49,9 @@
     logger_provider.add_log_record_processor(BatchLogRecordProcessor(OTLPLogExporter()))
     logs.set_logger_provider(logger_provider)
 
-    event_logger_provider = EventLoggerProvider(logger_provider)
-    events.set_event_logger_provider(event_logger_provider)
-
     reader = PeriodicExportingMetricReader(OTLPMetricExporter())
     meter_provider = MeterProvider(metric_readers=[reader], resource=resource)
     metrics.set_meter_provider(meter_provider)
 
 
->>>>>>> f255be91
 # [END opentelemetry_instrumentation_setup_opentelemetry]