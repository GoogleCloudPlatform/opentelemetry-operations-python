#!/usr/bin/env python3
# Copyright 2024 Google LLC
#
# Licensed under the Apache License, Version 2.0 (the "License");
# you may not use this file except in compliance with the License.
# You may obtain a copy of the License at
#
#     http://www.apache.org/licenses/LICENSE-2.0
#
# Unless required by applicable law or agreed to in writing, software
# distributed under the License is distributed on an "AS IS" BASIS,
# WITHOUT WARRANTIES OR CONDITIONS OF ANY KIND, either express or implied.
# See the License for the specific language governing permissions and
# limitations under the License.

import google.auth
import google.auth.transport.requests
from opentelemetry import trace
from opentelemetry.exporter.otlp.proto.http.trace_exporter import (
    OTLPSpanExporter,
)
from google.auth.transport.requests import AuthorizedSession
from opentelemetry.sdk.resources import SERVICE_NAME, Resource
from opentelemetry.sdk.trace import TracerProvider
from opentelemetry.sdk.trace.export import BatchSpanProcessor

<<<<<<< HEAD
credentials, project_id = google.auth.default()
request = google.auth.transport.requests.Request()
credentials.refresh(request)
req_headers = {
    "x-goog-user-project": credentials.quota_project_id,
    "Authorization": "Bearer " + credentials.token,
}
resource = Resource.create(attributes={SERVICE_NAME: "otlp-gcp-http-sample"})

trace_provider = TracerProvider(resource=resource)
processor = BatchSpanProcessor(
    OTLPSpanExporter(
        headers=req_headers, endpoint="https://telemetry.googleapis.com:443/v1/traces"
=======
credentials, _ = google.auth.default()
trace_provider = TracerProvider(
    resource=Resource.create(attributes={SERVICE_NAME: "otlp-gcp-http-sample"})
)
processor = BatchSpanProcessor(
    OTLPSpanExporter(
        session=AuthorizedSession(credentials),
>>>>>>> 1b76dd2d
    )
)
trace_provider.add_span_processor(processor)
trace.set_tracer_provider(trace_provider)
tracer = trace.get_tracer("my.tracer.name")


def do_work():
    with tracer.start_as_current_span("span-http") as span:
        # do some work that 'span' will track
        print("doing some work...")
        # When the 'with' block goes out of scope, 'span' is closed for you


do_work()<|MERGE_RESOLUTION|>--- conflicted
+++ resolved
@@ -24,31 +24,15 @@
 from opentelemetry.sdk.trace import TracerProvider
 from opentelemetry.sdk.trace.export import BatchSpanProcessor
 
-<<<<<<< HEAD
-credentials, project_id = google.auth.default()
-request = google.auth.transport.requests.Request()
-credentials.refresh(request)
-req_headers = {
-    "x-goog-user-project": credentials.quota_project_id,
-    "Authorization": "Bearer " + credentials.token,
-}
+credentials, _ = google.auth.default()
 resource = Resource.create(attributes={SERVICE_NAME: "otlp-gcp-http-sample"})
 
 trace_provider = TracerProvider(resource=resource)
 processor = BatchSpanProcessor(
     OTLPSpanExporter(
-        headers=req_headers, endpoint="https://telemetry.googleapis.com:443/v1/traces"
-=======
-credentials, _ = google.auth.default()
-trace_provider = TracerProvider(
-    resource=Resource.create(attributes={SERVICE_NAME: "otlp-gcp-http-sample"})
-)
-processor = BatchSpanProcessor(
-    OTLPSpanExporter(
-        session=AuthorizedSession(credentials),
->>>>>>> 1b76dd2d
-    )
-)
+       session=AuthorizedSession(credentials),
+       endpoint="https://telemetry.googleapis.com:443/v1/traces"
+    ))
 trace_provider.add_span_processor(processor)
 trace.set_tracer_provider(trace_provider)
 tracer = trace.get_tracer("my.tracer.name")
