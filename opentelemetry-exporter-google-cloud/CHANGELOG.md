--- conflicted
+++ resolved
@@ -2,14 +2,12 @@
 
 ## Unreleased
 
-<<<<<<< HEAD
 - Add mapping between opentelemetry and google traces attributes
   ([#90](https://github.com/GoogleCloudPlatform/opentelemetry-operations-python/pull/90))
-=======
+
 ## Version 0.15b0
 
 Released 2020-11-04
->>>>>>> 79155b04
 
 ## Version 0.14b0
 
